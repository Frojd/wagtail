--- conflicted
+++ resolved
@@ -2732,7 +2732,6 @@
         task_rejected.send(sender=self.specific.__class__, instance=self.specific, user=user)
         return self
 
-<<<<<<< HEAD
     @cached_property
     def task_type_started_at(self):
         """Finds the first chronological started_at for successive TaskStates - ie started_at if the task had not been restarted"""
@@ -2744,7 +2743,7 @@
             elif started_at:
                 break
         return started_at
-=======
+
     @transaction.atomic
     def cancel(self, user=None):
         self.status = 'cancelled'
@@ -2753,7 +2752,6 @@
         self.workflow_state.update(user=user)
         task_cancelled.send(sender=self.specific.__class__, instance=self.specific, user=user)
         return self
->>>>>>> 507d4e8f
 
     class Meta:
         verbose_name = _('Task state')
