--- conflicted
+++ resolved
@@ -23,7 +23,7 @@
     "model": "wagtailcore.page",
     "fields": {
         "title": "Welcome to the Wagtail test site!",
-        "numchild": 2,
+        "numchild": 3,
         "show_in_menus": false,
         "live": true,
         "depth": 2,
@@ -145,31 +145,42 @@
     "pk": 7,
     "model": "wagtailcore.page",
     "fields": {
-<<<<<<< HEAD
-        "title": "Contact us",
-=======
         "title": "About us",
->>>>>>> 280d9608
         "numchild": 0,
         "show_in_menus": true,
         "live": true,
         "depth": 3,
-<<<<<<< HEAD
-        "content_type": ["tests", "formpage"],
-        "path": "000100010002",
-        "url_path": "/home/contact-us/",
-        "slug": "contact-us"
-=======
         "content_type": ["tests", "simplepage"],
         "path": "000100010002",
         "url_path": "/home/about-us/",
         "slug": "about-us"
->>>>>>> 280d9608
     }
 },
 {
     "pk": 7,
-<<<<<<< HEAD
+    "model": "tests.simplepage",
+    "fields": {
+        "content": "<p>We are really good.</p>"
+    }
+},
+
+{
+    "pk": 8,
+    "model": "wagtailcore.page",
+    "fields": {
+        "title": "Contact us",
+        "numchild": 0,
+        "show_in_menus": true,
+        "live": true,
+        "depth": 3,
+        "content_type": ["tests", "formpage"],
+        "path": "000100010003",
+        "url_path": "/home/contact-us/",
+        "slug": "contact-us"
+    }
+},
+{
+    "pk": 8,
     "model": "tests.formpage",
     "fields": {
     }
@@ -186,7 +197,7 @@
         "choices": "",
         "default_value": "",
         "help_text": "",
-        "page": 7
+        "page": 8
     }
 },
 {
@@ -200,12 +211,7 @@
         "choices": "",
         "default_value": "",
         "help_text": "",
-        "page": 7
-=======
-    "model": "tests.simplepage",
-    "fields": {
-        "content": "<p>We are really good.</p>"
->>>>>>> 280d9608
+        "page": 8
     }
 },
 
@@ -400,7 +406,7 @@
     "model": "wagtailforms.formsubmission",
     "fields": {
         "form_data": "{\"your-email\": \"old@example.com\", \"your-message\": \"this is a really old message\"}",
-        "page": 7,
+        "page": 8,
         "submit_time": "2013-01-01T12:00:00.000Z"
     }
 },
@@ -409,7 +415,7 @@
     "model": "wagtailforms.formsubmission",
     "fields": {
         "form_data": "{\"your-email\": \"new@example.com\", \"your-message\": \"this is a fairly new message\"}",
-        "page": 7,
+        "page": 8,
         "submit_time": "2014-01-01T12:00:00.000Z"
     }
 }
